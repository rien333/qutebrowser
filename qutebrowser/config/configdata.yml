## general

aliases:
  default:
    w: session-save
    q: quit
    wq: quit --save
  type:
    name: Dict
    keytype:
      name: String
      forbidden: ' '
    valtype: Command
    none_ok: true
  desc: >-
    Aliases for commands.

    The keys of the given dictionary are the aliases, while the values are the
    commands they map to.

confirm_quit:
  type: ConfirmQuit
  default: [never]
  desc: Whether quitting the application requires a confirmation.

history_gap_interval:
  type: Int
  default: 30
  desc: >-
    The maximum time in minutes between two history items for them to be
    considered being from the same browsing session.

    Items with less time between them are grouped when being displayed in `:history`.
    Use -1 to disable separation.

ignore_case:
  type:
    name: String
    valid_values:
      - always: Search case-insensitively
      - never: Search case-sensitively
      - smart: Search case-sensitively if there are capital chars
  default: smart
  desc: Find text on a page case-insensitively.

new_instance_open_target:
  type:
    name: String
    valid_values:
      - tab: Open a new tab in the existing window and activate the window.
      - tab-bg: Open a new background tab in the existing window and activate
          the window.
      - tab-silent: Open a new tab in the existing window without activating the
          window.
      - tab-bg-silent: Open a new background tab in the existing window without
          activating the window.
      - window: Open in a new window.
  default: tab
  desc: >-
    How to open links in an existing instance if a new one is launched.

    This happens when e.g. opening a link from a terminal.

    See `new_instance_open_target_window` to customize in which window the link
    is opened in.

new_instance_open_target_window:
  type:
    name: String
    valid_values:
      - first-opened: Open new tabs in the first (oldest) opened window.
      - last-opened: Open new tabs in the last (newest) opened window.
      - last-focused: Open new tabs in the most recently focused window.
      - last-visible: Open new tabs in the most recently visible window.
  default: last-focused
  desc: >-
    Which window to choose when opening links as new tabs.

    When `new_instance_open_target` is not set to `window`, this is ignored.

session_default_name:
  type:
    name: SessionName
    none_ok: true
  default: null
  desc: >-
    The name of the session to save by default.

    If this is set to null, the session which was last loaded is saved.

backend:
  type:
    name: String
    valid_values:
      - webengine: Use QtWebEngine (based on Chromium)
      - webkit: Use QtWebKit (based on WebKit, similar to Safari)
  default: webengine
  desc: >-
    The backend to use to display websites.

    qutebrowser supports two different web rendering engines / backends,
    QtWebKit and QtWebEngine.

    QtWebKit was discontinued by the Qt project with Qt 5.6, but picked up as a
    well maintained fork: https://github.com/annulen/webkit/wiki - qutebrowser
    only supports the fork.

    QtWebEngine is Qt's official successor to QtWebKit. It's slightly more
    resource hungry that QtWebKit and has a couple of missing features in
    qutebrowser, but is generally the preferred choice.

    This setting requires a restart.


## qt

qt_args:
  renamed: qt.args

qt.args:
  type:
    name: List
    valtype: String
    none_ok: true
  default: []
  desc: >-
    Additional arguments to pass to Qt, without leading `--`.

    With QtWebEngine, some Chromium arguments (see
    https://peter.sh/experiments/chromium-command-line-switches/ for a list)
    will work.

    This setting requires a restart.

force_software_rendering:
  renamed: qt.force_software_rendering

qt.force_software_rendering:
  type: Bool
  default: false
  backend: QtWebEngine
  desc: >-
    Force software rendering for QtWebEngine.

    This is needed for QtWebEngine to work with Nouveau drivers.
    This setting requires a restart.

qt.force_platform:
  type:
    name: String
    none_ok: true
  default: null
  desc: >-
    Force a Qt platform to use.

    This sets the `QT_QPA_PLATFORM` environment variable and is useful to force
    using the XCB plugin when running QtWebEngine on Wayland.


## auto_save

auto_save.interval:
  type:
    name: Int
    minval: 0
    maxval: maxint
  default: 15000
  desc: How often (in milliseconds) to auto-save config/cookies/etc.

auto_save.session:
  type: Bool
  default: false
  desc: Always restore open sites when qutebrowser is reopened.

## content

content.cache.size:
  default: null
  type:
    name: Int
    none_ok: true
    minval: 0
    maxval: maxint64
  desc: Size of the HTTP network cache. Null to use the default value.

# Defaults from QWebSettings::QWebSettings() in
# qtwebkit/Source/WebKit/qt/Api/qwebsettings.cpp

content.cache.maximum_pages:
  default: 0
  type:
    name: Int
    minval: 0
    maxval: maxint
  backend: QtWebKit
  desc: >-
    The maximum number of pages to hold in the global memory page cache.

    The Page Cache allows for a nicer user experience when navigating forth or back
    to pages in the forward/back history, by pausing and resuming up to _n_ pages.

    For more information about the feature, please refer to: http://webkit.org/blog/427/webkit-page-cache-i-the-basics/

content.cache.appcache:
  default: true
  type: Bool
  backend: QtWebKit
  desc: >-
    Whether support for the HTML 5 web application cache feature is enabled.

    An application cache acts like an HTTP cache in some sense. For documents that
    use the application cache via JavaScript, the loader engine will first ask the
    application cache for the contents, before hitting the network.

content.cookies.accept:
  default: no-3rdparty
  backend: QtWebKit
  type:
    name: String
    valid_values:
      - all: "Accept all cookies."
      - no-3rdparty: "Accept cookies from the same origin only."
      - no-unknown-3rdparty: "Accept cookies from the same origin only, unless a
          cookie is already set for the domain."
      - never: "Don't accept cookies at all."
  desc: Control which cookies to accept.

content.cookies.store:
  default: true
  type: Bool
  desc: >-
    Store cookies.

    Note this option needs a restart with QtWebEngine on Qt < 5.9.

content.default_encoding:
  type: String
  default: iso-8859-1
  desc: >-
    Default encoding to use for websites.

    The encoding must be a string describing an encoding such as _utf-8_,
    _iso-8859-1_, etc.

content.developer_extras:
  type: Bool
  default: false
  backend: QtWebKit
  desc: >-
    Enable extra tools for Web developers.

    This needs to be enabled for `:inspector` to work and also adds an _Inspect_
    entry to the context menu. For QtWebEngine, see
    `--enable-webengine-inspector` in `qutebrowser --help` instead.

content.dns_prefetch:
  default: true
  type: Bool
  backend: QtWebKit
  desc: Try to pre-fetch DNS entries to speed up browsing.

content.frame_flattening:
  default: false
  type: Bool
  backend: QtWebKit
  desc: >-
    Expand each subframe to its contents.

    This will flatten all the frames to become one scrollable page.

content.geolocation:
  default: ask
  type: BoolAsk
  desc: Allow websites to request geolocations.

content.headers.accept_language:
  type:
    name: String
    none_ok: true
  default: en-US,en
  desc: Value to send in the `Accept-Language` header.

content.headers.custom:
  default: {}
  type:
    name: Dict
    keytype:
      name: String
      encoding: ascii
    valtype:
      name: String
      encoding: ascii
    none_ok: true
  desc: Set custom headers for qutebrowser HTTP requests.

content.headers.do_not_track:
  type:
    name: Bool
    none_ok: true
  default: true
  desc: >-
    Value to send in the `DNT` header.

    When this is set to true, qutebrowser asks websites to not track your
    identity. If set to null, the DNT header is not sent at all.

content.headers.referer:
  default: same-domain
  type:
    name: String
    valid_values:
      - always: "Always send the Referer."
      - never: "Never send the Referer. This is not recommended, as some sites
          may break."
      - same-domain: "Only send the Referer for the same domain. This will still
          protect your privacy, but shouldn't break any sites."
  backend: QtWebKit
  desc: >-
    Send the Referer header.

    The Referer header tells websites from which website you were coming from
    when visting them.

content.headers.user_agent:
  default: null
  type:
    name: String
    none_ok: true
    completions:
      # To update the following list of user agents, run the script 'ua_fetch.py'
      # Vim-protip: Place your cursor below this comment and run
      # :r!python scripts/dev/ua_fetch.py
      - - "Mozilla/5.0 (Windows NT 6.3; WOW64; rv:53.0) Gecko/20100101
          Firefox/53.0"
        - Firefox 53.0 Win8.1
      - - "Mozilla/5.0 (X11; Ubuntu; Linux x86_64; rv:53.0) Gecko/20100101
          Firefox/53.0"
        - Firefox 53.0 Linux
      - - "Mozilla/5.0 (Macintosh; Intel Mac OS X 10.12; rv:53.0) Gecko/20100101
          Firefox/53.0"
        - Firefox 53.0 MacOSX

      - - "Mozilla/5.0 (Macintosh; Intel Mac OS X 10_12_5) AppleWebKit/603.2.4
          (KHTML, like Gecko) Version/10.1.1 Safari/603.2.4"
        - Safari Generic MacOSX
      - - "Mozilla/5.0 (iPad; CPU OS 10_3_1 like Mac OS X) AppleWebKit/603.1.30
          (KHTML, like Gecko) Version/10.0 Mobile/14E304 Safari/602.1"
        - Mobile Safari 10.0 iOS

      - - "Mozilla/5.0 (Windows NT 10.0; Win64; x64) AppleWebKit/537.36 (KHTML,
          like Gecko) Chrome/58.0.3029.110 Safari/537.36"
        - Chrome Generic Win10
      - - "Mozilla/5.0 (Macintosh; Intel Mac OS X 10_12_5) AppleWebKit/537.36
          (KHTML, like Gecko) Chrome/58.0.3029.110 Safari/537.36"
        - Chrome Generic MacOSX
      - - "Mozilla/5.0 (X11; Linux x86_64) AppleWebKit/537.36 (KHTML, like
          Gecko) Chrome/58.0.3029.110 Safari/537.36"
        - Chrome Generic Linux

      - - "Mozilla/5.0 (compatible; Googlebot/2.1;
          +http://www.google.com/bot.html"
        - Google Bot
      - - "Wget/1.16.1 (linux-gnu)"
        - wget 1.16.1
      - - "curl/7.40.0"
        - curl 7.40.0
      - - "Mozilla/5.0 (Linux; U; Android 7.1.2) AppleWebKit/534.30 (KHTML, like
          Gecko) Version/4.0 Mobile Safari/534.30"
        - Mobile Generic Android
      - - "Mozilla/5.0 (Windows NT 6.1; WOW64; Trident/7.0; rv:11.0) like Gecko"
        - IE 11.0 for Desktop Win7 64-bit

  desc: User agent to send. Unset to send the default.

content.host_blocking.enabled:
  default: true
  type: Bool
  desc: Whether host blocking is enabled.

content.host_blocking.lists:
  default:
    - "https://www.malwaredomainlist.com/hostslist/hosts.txt"
    - "http://someonewhocares.org/hosts/hosts"
    - "http://winhelp2002.mvps.org/hosts.zip"
    - "http://malwaredomains.lehigh.edu/files/justdomains.zip"
    - "https://pgl.yoyo.org/adservers/serverlist.php?hostformat=hosts&mimetype=plaintext"
  type:
    name: List
    valtype: Url
    none_ok: true
  desc: |
    List of URLs of lists which contain hosts to block.

    The file can be in one of the following formats:

    - An `/etc/hosts`-like file
    - One host per line
    - A zip-file of any of the above, with either only one file, or a file named
      `hosts` (with any extension).

content.host_blocking.whitelist:
  default:
  - piwik.org
  type:
    name: List
    valtype: String
    none_ok: true
  desc: >-
    List of domains that should always be loaded, despite being ad-blocked.

    Domains may contain * and ? wildcards and are otherwise required to exactly match
    the requested domain.

    Local domains are always exempt from hostblocking.

content.hyperlink_auditing:
  default: false
  type: Bool
  desc: Enable or disable hyperlink auditing (`<a ping>`).

content.images:
  default: true
  type: Bool
  desc: Whether images are automatically loaded in web pages.

content.javascript.alert:
  default: true
  type: Bool
  desc: Show javascript alerts.

content.javascript.can_access_clipboard:
  default: false
  type: Bool
  desc: >-
    Whether JavaScript can read from or write to the clipboard.

    With QtWebEngine, writing the clipboard as response to a user interaction is
    always allowed.

content.javascript.can_close_tabs:
  default: false
  type: Bool
  backend: QtWebKit
  desc: Whether JavaScript can close tabs.

content.javascript.can_open_tabs_automatically:
  default: false
  type: Bool
  desc: Whether JavaScript can open new tabs without user interaction.

content.javascript.enabled:
  default: true
  type: Bool
  desc: Enables or disables JavaScript.

content.javascript.log:
  type:
    name: Dict
    fixed_keys: ['unknown', 'info', 'warning', 'error']
    keytype: String
    valtype:
      name: String
      valid_values:
        - none: "Don't log messages."
        - debug: Log messages with debug level.
        - info: Log messages with info level.
        - warning: Log messages with warning level.
        - error: Log messages with error level.
  default:
    unknown: debug
    info: debug
    warning: debug
    error: debug
  desc: >-
    Log levels to use for JavaScript console logging messages.

    When a JavaScript message with the level given in the dictionary key is
    logged, the corresponding dictionary value selects the qutebrowser logger to
    use.

    On QtWebKit, the "unknown" setting is always used.

content.javascript.modal_dialog:
  type: Bool
  default: false
  desc: Use the standard JavaScript modal dialog for `alert()` and `confirm()`

content.javascript.prompt:
  default: true
  type: Bool
  desc: Show javascript prompts.

content.local_content_can_access_remote_urls:
  default: false
  type: Bool
  desc: Whether locally loaded documents are allowed to access remote urls.

content.local_content_can_access_file_urls:
  default: true
  type: Bool
  desc: Whether locally loaded documents are allowed to access other local urls.

content.local_storage:
  default: true
  type: Bool
  desc: Whether support for HTML 5 local storage and Web SQL is enabled.

content.media_capture:
  default: ask
  type: BoolAsk
  backend: QtWebEngine
  desc: Allow websites to record audio/video.

content.netrc_file:
  default: null
  type:
    name: File
    none_ok: true
  desc: >-
    Location of a netrc-file for HTTP authentication.

    If unset, `~/.netrc` is used.

content.notifications:
  default: ask
  type: BoolAsk
  backend: QtWebKit
  desc: Allow websites to show notifications.

content.pdfjs:
  default: false
  type: Bool
  backend: QtWebKit
  desc: >-
    Enable pdf.js to view PDF files in the browser.

    Note that the files can still be downloaded by clicking the download button in
    the pdf.js viewer.

content.plugins:
  default: false
  type: Bool
  desc: Enables or disables plugins in Web pages.

content.print_element_backgrounds:
  type: Bool
  default: true
  backend:
    QtWebKit: true
    QtWebEngine: Qt 5.8
  desc: >-
    Whether the background color and images are also drawn when the page is
    printed.

content.private_browsing:
  type: Bool
  default: false
  desc: Open new windows in private browsing mode which does not record visited
    pages.

content.proxy:
  default: system
  type: Proxy
  desc: >-
    The proxy to use.

    In addition to the listed values, you can use a `socks://...` or `http://...`
    URL.

content.proxy_dns_requests:
  default: true
  type: Bool
  backend: QtWebKit
  desc: Send DNS requests over the configured proxy.

content.ssl_strict:
  default: ask
  type: BoolAsk
  desc: Validate SSL handshakes.

content.user_stylesheets:
  type:
    name: ListOrValue
    valtype: File
    none_ok: True
  default: []
  desc: A list of user stylesheet filenames to use.

content.webgl:
  default: true
  type: Bool
  desc: Enables or disables WebGL.

content.xss_auditing:
  type: Bool
  default: false
  desc: >-
    Whether load requests should be monitored for cross-site scripting attempts.

    Suspicious scripts will be blocked and reported in the inspector's
    JavaScript console. Enabling this feature might have an impact on
    performance.

# emacs: '

## completion

completion.cmd_history_max_items:
  default: 100
  type:
    name: Int
    minval: -1
  desc: >-
    How many commands to save in the command history.

    0: no history / -1: unlimited

completion.height:
  type:
    name: PercOrInt
    minperc: 0
    maxperc: 100
    minint: 1
  default: 50%
  desc: The height of the completion, in px or as percentage of the window.

completion.quick:
  default: true
  type: Bool
  desc: "Move on to the next part when there's only one possible completion
    left."

completion.show:
  default: always
  type:
    name: String
    valid_values:
      - always: Whenever a completion is available.
      - auto: Whenever a completion is requested.
      - never: Never.
  desc: When to show the autocompletion window.

completion.shrink:
  default: false
  type: Bool
  desc: Shrink the completion to be smaller than the configured size if
    there are no scrollbars.

completion.scrollbar.width:
  default: 12
  type:
    name: Int
    minval: 0
  desc: Width of the scrollbar in the completion window (in px).

completion.scrollbar.padding:
  default: 2
  type:
    name: Int
    minval: 0
  desc: Padding of scrollbar handle in the completion window (in px).

completion.timestamp_format:
  type:
    name: TimestampTemplate
    none_ok: true
  default: '%Y-%m-%d'
  desc: How to format timestamps (e.g. for the history completion).

completion.web_history_max_items:
  default: -1
  type:
    name: Int
    minval: -1
    maxval: maxint64
  desc: >-
    How many URLs to show in the web history.

    0: no history / -1: unlimited

<<<<<<< HEAD
completion.delay:
  default: 0
  type:
    name: Int
    minval: 0
  desc: Delay in ms before updating completions after typing a character.

completion.min_chars:
  default: 1
  type:
    name: Int
    minval: 1
  desc: Minimum amount of characters needed to update completions.
=======
completion.use_best_match:
  type: Bool
  default: false
  desc: Whether to execute the best-matching command on a partial match.
>>>>>>> c8d41a4f

## downloads

downloads.location.directory:
  default: null
  type:
    name: Directory
    none_ok: true
  desc: >-
    The directory to save downloads to.

    If unset, a sensible os-specific default is used.

downloads.location.prompt:
  default: true
  type: Bool
  desc: >-
    Prompt the user for the download location.

    If set to false, `downloads.location.directory` will be used.

downloads.location.remember:
  default: true
  type: Bool
  desc: Remember the last used download directory.

downloads.location.suggestion:
  default: path
  type:
    name: String
    valid_values:
      - path: Show only the download path.
      - filename: Show only download filename.
      - both: Show download path and filename.
  desc: What to display in the download filename input.

downloads.open_dispatcher:
  type:
    name: String
    none_ok: true
  default: null
  desc: >-
    The default program used to open downloads.

    If null, the default internal handler is used.

    Any `{}` in the string will be expanded to the filename, else the filename
    will be appended.

downloads.position:
  type: VerticalPosition
  default: top
  desc: Where to show the downloaded files.

downloads.remove_finished:
  default: -1
  type:
    name: Int
    minval: -1
  desc: >-
    Number of milliseconds to wait before removing finished downloads.

    If set to -1, downloads are never removed.

## editor

editor.command:
  type:
    name: ShellCommand
    placeholder: true
  default: ["gvim", "-f", "{}"]
  desc: >-
    The editor (and arguments) to use for the `open-editor` command.

    `{}` gets replaced by the filename of the file to be edited.

editor.encoding:
  type: Encoding
  default: utf-8
  desc : Encoding to use for the editor.

## hints

hints.auto_follow:
  default: unique-match
  type:
    name: String
    valid_values:
      - always: "Auto-follow whenever there is only a single hint on a page."
      - unique-match: "Auto-follow whenever there is a unique non-empty match in
          either the hint string (word mode) or filter (number mode)."
      - full-match: "Follow the hint when the user typed the whole hint (letter,
          word or number mode) or the element's text (only in number mode)."
      - never: "The user will always need to press Enter to follow a hint."
  desc: Controls when a hint can be automatically followed without pressing
    Enter.

hints.auto_follow_timeout:
  default: 0
  type: Int
  desc: A timeout (in milliseconds) to ignore normal-mode key bindings after a
    successful auto-follow.

hints.border:
  default: '1px solid #E3BE23'
  type: String
  desc: CSS border value for hints.

hints.chars:
  default: asdfghjkl
  type:
    name: UniqueCharString
    minlen: 2
    completions:
      - ['asdfghjkl', "Home row"]
      - ['aoeuidnths', "Home row (Dvorak)"]
      - ['abcdefghijklmnopqrstuvwxyz', "All letters"]
  desc: Chars used for hint strings.

hints.dictionary:
  default: /usr/share/dict/words
  type:
    name: File
    required: false
  desc: The dictionary file to be used by the word hints.

hints.find_implementation:
  default: python
  backend: QtWebKit
  type:
    name: String
    valid_values:
    - javascript: Better but slower
    - python: Slightly worse but faster
  desc: Which implementation to use to find elements to hint.

hints.hide_unmatched_rapid_hints:
  default: true
  type: Bool
  desc: Hide unmatched hints in rapid mode.

hints.min_chars:
  default: 1
  type:
    name: Int
    minval: 1
  desc: Minimum number of chars used for hint strings.

hints.mode:
  default: letter
  type:
    name: String
    valid_values:
      - number: Use numeric hints. (In this mode you can also type letters from
          the hinted element to filter and reduce the number of elements that
          are hinted.)
      - letter: Use the chars in the `hints.chars` setting.
      - word: Use hints words based on the html elements and the extra words.
  desc: Mode to use for hints.

hints.next_regexes:
  default:
    - "\\bnext\\b"
    - "\\bmore\\b"
    - "\\bnewer\\b"
    - "\\b[>\u2192\u226B]\\b"
    - "\\b(>>|\xBB)\\b"
    - "\\bcontinue\\b"
  type:
    name: List
    valtype:
      name: Regex
      flags: IGNORECASE
  desc: A comma-separated list of regexes to use for 'next' links.

hints.prev_regexes:
  default:
    - "\\bprev(ious)?\\b"
    - "\\bback\\b"
    - "\\bolder\\b"
    - "\\b[<\u2190\u226A]\\b"
    - "\\b(<<|\xAB)\\b"
  type:
    name: List
    valtype:
      name: Regex
      flags: IGNORECASE
  desc: A comma-separated list of regexes to use for 'prev' links.

hints.scatter:
  default: true
  type: Bool
  desc: >-
    Scatter hint key chains (like Vimium) or not (like dwb).

    Ignored for number hints.

hints.uppercase:
  default: false
  type: Bool
  desc: Make chars in hint strings uppercase.

## input

input.forward_unbound_keys:
  default: auto
  type:
    name: String
    valid_values:
    - all: "Forward all unbound keys."
    - auto: "Forward unbound non-alphanumeric keys."
    - none: "Don't forward any keys."
  desc: Forward unbound keys to the webview in normal mode.

input.insert_mode.auto_load:
  default: false
  type: Bool
  desc: Automatically enter insert mode if an editable element is focused after
    loading the page.

input.insert_mode.auto_leave:
  default: true
  type: Bool
  desc: Leave insert mode if a non-editable element is clicked.

input.insert_mode.plugins:
  default: false
  type: Bool
  desc: Switch to insert mode when clicking flash and other plugins.

input.links_included_in_focus_chain:
  default: true
  type: Bool
  desc: Include hyperlinks in the keyboard focus chain when tabbing.

input.partial_timeout:
  default: 5000
  type:
    name: Int
    minval: 0
    maxval: maxint
  desc: >-
    Timeout (in milliseconds) for partially typed key bindings.

    If the current input forms only partial matches, the keystring will be cleared
    after this time.

input.rocker_gestures:
  default: false
  type: Bool
  desc: >-
    Enable Opera-like mouse rocker gestures.

    This disables the context menu.

input.spatial_navigation:
  default: false
  type: Bool
  desc: >-
    Enable Spatial Navigation.

    Spatial navigation consists in the ability to navigate between focusable elements
    in a Web page, such as hyperlinks and form controls, by using Left, Right, Up
    and Down arrow keys. For example, if a user presses the Right key, heuristics
    determine whether there is an element he might be trying to reach towards the
    right and which element he probably wants.

## keyhint

keyhint.blacklist:
  type:
    name: List
    none_ok: true
    valtype:
      name: String
  default: []
  desc: >-
    Keychains that shouldn't be shown in the keyhint dialog.

    Globs are supported, so `;*` will blacklist all keychains starting with `;`.
    Use `*` to disable keyhints.

# emacs: '

keyhint.delay:
  type:
    name: Int
    minval: 0
  default: 500
  desc: Time from pressing a key to seeing the keyhint dialog (ms).

## messages

messages.timeout:
  type:
    name: Int
    minval: 0
  default: 2000
  desc: >-
    Time (in ms) to show messages in the statusbar for.

    Set to 0 to never clear messages.

messages.unfocused:
  type: Bool
  default: false
  desc: Show messages in unfocused windows.

## prompt

prompt.filebrowser:
  type: Bool
  default: true
  desc: Show a filebrowser in upload/download prompts.

prompt.radius:
  type:
    name: Int
    minval: 0
  default: 8
  desc: The rounding radius for the edges of prompts.

## scrolling

scrolling.bar:
  type: Bool
  default: false
  desc: Show a scrollbar.

scrolling.smooth:
  type: Bool
  default: false
  desc: >-
    Enable smooth scrolling for web pages.

    Note smooth scrolling does not work with the `:scroll-px` command.

## spellcheck

spellcheck.languages:
  type:
    name: List
    valtype:
      name: String
      valid_values:
        - af-ZA: Afrikaans (South Africa)
        - bg-BG: Bulgarian (Bulgaria)
        - ca-ES: Catalan (Spain)
        - cs-CZ: Czech (Czech Republic)
        - da-DK: Danish (Denmark)
        - de-DE: German (Germany)
        - el-GR: Greek (Greece)
        - en-CA: English (Canada)
        - en-GB: English (United Kingdom)
        - en-US: English (United States)
        - es-ES: Spanish (Spain)
        - et-EE: Estonian (Estonia)
        - fa-IR: Farsi (Iran)
        - fo-FO: Faroese (Faroe Islands)
        - fr-FR: French (France)
        - he-IL: Hebrew (Israel)
        - hi-IN: Hindi (India)
        - hr-HR: Croatian (Croatia)
        - hu-HU: Hungarian (Hungary)
        - id-ID: Indonesian (Indonesia)
        - it-IT: Italian (Italy)
        - ko: Korean
        - lt-LT: Lithuanian (Lithuania)
        - lv-LV: Latvian (Latvia)
        - nb-NO: Norwegian (Norway)
        - nl-NL: Dutch (Netherlands)
        - pl-PL: Polish (Poland)
        - pt-BR: Portuguese (Brazil)
        - pt-PT: Portuguese (Portugal)
        - ro-RO: Romanian (Romania)
        - ru-RU: Russian (Russia)
        - sh: Serbo-Croatian
        - sk-SK: Slovak (Slovakia)
        - sl-SI: Slovenian (Slovenia)
        - sq: Albanian
        - sr: Serbian
        - sv-SE: Swedish (Sweden)
        - ta-IN: Tamil (India)
        - tg-TG: Tajik (Tajikistan)
        - tr-TR: Turkish (Turkey)
        - uk-UA: Ukrainian (Ukraine)
        - vi-VN: Vietnamese (Viet Nam)
    none_ok: true
  default: []
  desc: >-
    Spell checking languages.

    You can check for available languages and install dictionaries using
    scripts/install_dict.py. Run the script with -h/--help for instructions.
  backend:
    QtWebKit: false
    QtWebEngine: Qt 5.8

## statusbar

statusbar.hide:
  type: Bool
  default: false
  desc: Hide the statusbar unless a message is shown.

statusbar.padding:
  type: Padding
  default:
    top: 1
    bottom: 1
    left: 0
    right: 0
  desc: Padding for the statusbar.

statusbar.position:
  type: VerticalPosition
  default: bottom
  desc: The position of the status bar.

## tabs

tabs.background:
  default: false
  type: Bool
  desc: Open new tabs (middleclick/ctrl+click) in the background.

tabs.close_mouse_button:
  default: middle
  type:
    name: String
    valid_values:
      - right: "Close tabs on right-click."
      - middle: "Close tabs on middle-click."
      - none: "Don't close tabs using the mouse."
  desc: On which mouse button to close tabs.

tabs.favicons.scale:
  default: 1.0
  type:
    name: Float
    minval: 0.0
  desc: >-
    Scaling for favicons in the tab bar.

    The tab size is unchanged, so big favicons also require extra `tabs.padding`.

tabs.favicons.show:
  default: true
  desc: Show favicons in the tab bar.
  type: Bool

tabs.indicator_padding:
  default:
    top: 2
    bottom: 2
    left: 0
    right: 4
  type: Padding
  desc: Padding for tab indicators

tabs.last_close:
  default: ignore
  type:
    name: String
    valid_values:
      - ignore: "Don't do anything."
      - blank: "Load a blank page."
      - startpage: "Load the start page."
      - default-page: "Load the default page."
      - close: "Close the window."
  desc: Behavior when the last tab is closed.

tabs.mousewheel_switching:
  default: true
  type: Bool
  desc: Switch between tabs using the mouse wheel.

tabs.new_position.related:
  default: next
  type: NewTabPosition
  desc: How new tabs opened from another tab are positioned.

tabs.new_position.unrelated:
  default: last
  type: NewTabPosition
  desc: "How new tabs which aren't opened from another tab are positioned."

tabs.padding:
  default:
    top: 0
    bottom: 0
    left: 5
    right: 5
  type: Padding
  desc: Padding around text for tabs

tabs.position:
  default: top
  type: Position
  desc: The position of the tab bar.

tabs.select_on_remove:
  default: 'next'
  type: SelectOnRemove
  desc: Which tab to select when the focused tab is removed.

tabs.show:
  default: always
  type:
    name: String
    valid_values:
    - always: Always show the tab bar.
    - never: Always hide the tab bar.
    - multiple: Hide the tab bar if only one tab is open.
    - switching: Show the tab bar when switching tabs.
  desc: When to show the tab bar.

tabs.show_switching_delay:
  default: 800
  type: Int
  desc: "Time to show the tab bar before hiding it when tabs.show is set to
    'switching'."

tabs.tabs_are_windows:
  default: false
  type: Bool
  desc: Open a new window for every tab.

tabs.title.alignment:
  default: left
  type: TextAlignment
  desc: Alignment of the text inside of tabs.

tabs.title.format:
  default: '{index}: {title}'
  type:
    name: FormatString
    fields:
      - perc
      - perc_raw
      - title
      - title_sep
      - index
      - id
      - scroll_pos
      - host
      - private
      - current_url
    none_ok: true
  desc: |
    The format to use for the tab title.
    The following placeholders are defined:

    * `{perc}`: The percentage as a string like `[10%]`.
    * `{perc_raw}`: The raw percentage, e.g. `10`
    * `{title}`: The title of the current web page
    * `{title_sep}`: The string ` - ` if a title is set, empty otherwise.
    * `{index}`: The index of this tab.
    * `{id}`: The internal tab ID of this tab.
    * `{scroll_pos}`: The page scroll position.
    * `{host}`: The host of the current web page.
    * `{backend}`: Either ''webkit'' or ''webengine''
    * `{private}` : Indicates when private mode is enabled.
    * `{current_url}` : The url of the current web page.

tabs.title.format_pinned:
  default: '{index}'
  type:
    name: FormatString
    fields:
      - perc
      - perc_raw
      - title
      - title_sep
      - index
      - id
      - scroll_pos
      - host
      - private
      - current_url
    none_ok: true
  desc: The format to use for the tab title for pinned tabs. The same placeholders
    like for `tabs.title.format` are defined.

tabs.width.bar:
  default: 20%
  type:
    name: PercOrInt
    minperc: 0
    maxperc: 100
    minint: 1
  desc: "The width of the tab bar if it's vertical, in px or as percentage of the window."

tabs.width.indicator:
  default: 3
  type:
    name: Int
    minval: 0
  desc: Width of the progress indicator (0 to disable).

tabs.width.pinned:
  deleted: true

tabs.wrap:
  default: true
  type: Bool
  desc: Whether to wrap when changing tabs.

## url

url.auto_search:
  type:
    name: String
    valid_values:
      - naive: Use simple/naive check.
      - dns: Use DNS requests (might be slow!).
      - never: Never search automatically.
  default: naive
  desc: Whether to start a search when something else than a URL is entered.

url.default_page:
  type: FuzzyUrl
  default: https://start.duckduckgo.com/
  desc: >-
    The page to open if :open -t/-b/-w is used without URL.

    Use `about:blank` for a blank page.

url.incdec_segments:
  type:
    name: FlagList
    valid_values: [host, path, query, anchor]
  default: [path, query]
  desc: The URL segments where `:navigate increment/decrement` will search for a
    number.

url.searchengines:
  default:
    DEFAULT: https://duckduckgo.com/?q={}
  type:
    name: Dict
    required_keys: ['DEFAULT']
    keytype: String
    valtype: SearchEngineUrl
  desc: >-
    Definitions of search engines which can be used via the address bar.

    Maps a searchengine name (such as `DEFAULT`, or `ddg`) to a URL with a `{}`
    placeholder. The placeholder will be replaced by the search term, use `{{`
    and `}}` for literal `{`/`}` signs.

    The searchengine named `DEFAULT` is used when `url.auto_search` is turned on
    and something else than a URL was entered to be opened. Other search engines
    can be used by prepending the search engine name to the search term, e.g.
    `:open google qutebrowser`.

url.start_pages:
  type:
    name: ListOrValue
    valtype: FuzzyUrl
  default: ["https://start.duckduckgo.com"]
  desc: The page(s) to open at the start.

url.yank_ignored_parameters:
  type:
    name: List
    valtype: String
    none_ok: true
  default:
    - ref
    - utm_source
    - utm_medium
    - utm_campaign
    - utm_term
    - utm_content
  desc: The URL parameters to strip with `:yank url`.

## window

window.hide_wayland_decoration:
  type: Bool
  default: false
  desc: Hide the window decoration when using wayland (requires restart)

window.title_format:
  type:
    name: FormatString
    fields:
      - perc
      - perc_raw
      - title
      - title_sep
      - id
      - scroll_pos
      - host
      - backend
      - private
      - current_url
  default: '{perc}{title}{title_sep}qutebrowser'
  desc: |
    The format to use for the window title.
    The following placeholders are defined:

    * `{perc}`: The percentage as a string like `[10%]`.
    * `{perc_raw}`: The raw percentage, e.g. `10`
    * `{title}`: The title of the current web page
    * `{title_sep}`: The string ` - ` if a title is set, empty otherwise.
    * `{id}`: The internal window ID of this window.
    * `{scroll_pos}`: The page scroll position.
    * `{host}`: The host of the current web page.
    * `{backend}`: Either ''webkit'' or ''webengine''
    * `{private}` : Indicates when private mode is enabled.
    * `{current_url}` : The url of the current web page.

## zoom

zoom.default:
  type: Perc
  default: 100%
  desc: The default zoom level.

zoom.levels:
  type:
    name: List
    valtype:
      name: Perc
      minval: 0
  default:
    - 25%
    - 33%
    - 50%
    - 67%
    - 75%
    - 90%
    - 100%
    - 110%
    - 125%
    - 150%
    - 175%
    - 200%
    - 250%
    - 300%
    - 400%
    - 500%
  desc: The available zoom levels.

zoom.mouse_divider:
  default: 512
  type:
    name: Int
    minval: 0
  desc: How much to divide the mouse wheel movements to translate them into zoom increments.

zoom.text_only:
  type: Bool
  default: false
  backend: QtWebKit
  desc: Whether the zoom factor on a frame applies only to the text or to all
    content.

## colors

colors.completion.fg:
  default: white
  type: QtColor
  desc: Text color of the completion widget.

colors.completion.odd.bg:
  default: '#444444'
  type: QssColor
  desc: Background color of the completion widget for odd rows.

colors.completion.even.bg:
  default: '#333333'
  type: QssColor
  desc: Background color of the completion widget for even rows.

colors.completion.category.fg:
  default: white
  type: QtColor
  desc: Foreground color of completion widget category headers.

colors.completion.category.bg:
  default: 'qlineargradient(x1:0, y1:0, x2:0, y2:1, stop:0 #888888, stop:1 #505050)'
  type: QssColor
  desc: Background color of the completion widget category headers.

colors.completion.category.border.top:
  default: black
  type: QssColor
  desc: Top border color of the completion widget category headers.

colors.completion.category.border.bottom:
  default: black
  type: QssColor
  desc: Bottom border color of the completion widget category headers.

colors.completion.item.selected.fg:
  default: black
  type: QtColor
  desc: Foreground color of the selected completion item.

colors.completion.item.selected.bg:
  default: '#e8c000'
  type: QssColor
  desc: Background color of the selected completion item.

colors.completion.item.selected.border.top:
  default: '#bbbb00'
  type: QssColor
  desc: Top border color of the completion widget category headers.

colors.completion.item.selected.border.bottom:
  default: '#bbbb00'
  type: QssColor
  desc: Bottom border color of the selected completion item.

colors.completion.match.fg:
  default: '#ff4444'
  type: QssColor
  desc: Foreground color of the matched text in the completion.

colors.completion.scrollbar.fg:
  default: white
  type: QssColor
  desc: Color of the scrollbar handle in completion view.

colors.completion.scrollbar.bg:
  default: '#333333'
  type: QssColor
  desc: Color of the scrollbar in completion view

colors.downloads.bar.bg:
  default: black
  type: QssColor
  desc: Background color for the download bar.

colors.downloads.start.fg:
  default: white
  type: QtColor
  desc: Color gradient start for download text.

colors.downloads.start.bg:
  default: '#0000aa'
  type: QtColor
  desc: Color gradient start for download backgrounds.

colors.downloads.stop.fg:
  default: white
  type: QtColor
  desc: Color gradient end for download text.

colors.downloads.stop.bg:
  default: '#00aa00'
  type: QtColor
  desc: Color gradient stop for download backgrounds.

colors.downloads.system.fg:
  default: rgb
  type: ColorSystem
  desc: Color gradient interpolation system for download text.

colors.downloads.system.bg:
  default: rgb
  type: ColorSystem
  desc: Color gradient interpolation system for download backgrounds.

colors.downloads.error.fg:
  default: white
  type: QtColor
  desc: Foreground color for downloads with errors.

colors.downloads.error.bg:
  default: red
  type: QtColor
  desc: Background color for downloads with errors.

colors.hints.fg:
  default: black
  type: QssColor
  desc: Font color for hints.

colors.hints.bg:
  default: qlineargradient(x1:0, y1:0, x2:0, y2:1, stop:0 rgba(255, 247, 133, 0.8),
    stop:1 rgba(255, 197, 66, 0.8))
  type: QssColor
  desc: >-
    Background color for hints.

    Note that you can use a `rgba(...)` value for transparency.

colors.hints.match.fg:
  default: green
  type: QssColor
  desc: Font color for the matched part of hints.

colors.keyhint.fg:
  default: '#FFFFFF'
  type: QssColor
  desc: Text color for the keyhint widget.

colors.keyhint.suffix.fg:
  default: '#FFFF00'
  type: QssColor
  desc: Highlight color for keys to complete the current keychain.

colors.keyhint.bg:
  default: rgba(0, 0, 0, 80%)
  type: QssColor
  desc: Background color of the keyhint widget.

colors.messages.error.fg:
  default: white
  type: QssColor
  desc: Foreground color of an error message.

colors.messages.error.bg:
  default: red
  type: QssColor
  desc: Background color of an error message.

colors.messages.error.border:
  default: '#bb0000'
  type: QssColor
  desc: Border color of an error message.

colors.messages.warning.fg:
  default: white
  type: QssColor
  desc: Foreground color a warning message.

colors.messages.warning.bg:
  default: darkorange
  type: QssColor
  desc: Background color of a warning message.

colors.messages.warning.border:
  default: '#d47300'
  type: QssColor
  desc: Border color of a warning message.

colors.messages.info.fg:
  default: white
  type: QssColor
  desc: Foreground color an info message.

colors.messages.info.bg:
  default: black
  type: QssColor
  desc: Background color of an info message.

colors.messages.info.border:
  default: '#333333'
  type: QssColor
  desc: Border color of an info message.

colors.prompts.fg:
  default: white
  type: QssColor
  desc: Foreground color for prompts.

colors.prompts.border:
  default: 1px solid gray
  type: String
  desc: Border used around UI elements in prompts.

colors.prompts.bg:
  default: '#444444'
  type: QssColor
  desc: Background color for prompts.

colors.prompts.selected.bg:
  default: grey
  type: QssColor
  desc: Background color for the selected item in filename prompts.

colors.statusbar.normal.fg:
  default: white
  type: QssColor
  desc: Foreground color of the statusbar.

colors.statusbar.normal.bg:
  default: black
  type: QssColor
  desc: Background color of the statusbar.

colors.statusbar.insert.fg:
  default: white
  type: QssColor
  desc: Foreground color of the statusbar in insert mode.

colors.statusbar.insert.bg:
  default: darkgreen
  type: QssColor
  desc: Background color of the statusbar in insert mode.

colors.statusbar.passthrough.fg:
  default: white
  type: QssColor
  desc: Foreground color of the statusbar in passthrough mode.

colors.statusbar.passthrough.bg:
  default: darkblue
  type: QssColor
  desc: Background color of the statusbar in passthrough mode.

colors.statusbar.private.fg:
  default: white
  type: QssColor
  desc: Foreground color of the statusbar in private browsing mode.

colors.statusbar.private.bg:
  default: '#666666'
  type: QssColor
  desc: Background color of the statusbar in private browsing mode.

colors.statusbar.command.fg:
  default: white
  type: QssColor
  desc: Foreground color of the statusbar in command mode.

colors.statusbar.command.bg:
  default: black
  type: QssColor
  desc: Background color of the statusbar in command mode.

colors.statusbar.command.private.fg:
  default: white
  type: QssColor
  desc: Foreground color of the statusbar in private browsing + command mode.

colors.statusbar.command.private.bg:
  default: grey
  type: QssColor
  desc: Background color of the statusbar in private browsing + command mode.

colors.statusbar.caret.fg:
  default: white
  type: QssColor
  desc: Foreground color of the statusbar in caret mode.

colors.statusbar.caret.bg:
  default: purple
  type: QssColor
  desc: Background color of the statusbar in caret mode.

colors.statusbar.caret.selection.fg:
  default: white
  type: QssColor
  desc: Foreground color of the statusbar in caret mode with a selection.

colors.statusbar.caret.selection.bg:
  default: '#a12dff'
  type: QssColor
  desc: Background color of the statusbar in caret mode with a selection.

colors.statusbar.progress.bg:
  default: white
  type: QssColor
  desc: Background color of the progress bar.

colors.statusbar.url.fg:
  default: white
  type: QssColor
  desc: Default foreground color of the URL in the statusbar.

colors.statusbar.url.error.fg:
  default: orange
  type: QssColor
  desc: Foreground color of the URL in the statusbar on error.

colors.statusbar.url.hover.fg:
  default: aqua
  desc: Foreground color of the URL in the statusbar for hovered links.
  type: QssColor

colors.statusbar.url.success.http.fg:
  default: white
  type: QssColor
  desc: Foreground color of the URL in the statusbar on successful load (http).

colors.statusbar.url.success.https.fg:
  default: lime
  type: QssColor
  desc: Foreground color of the URL in the statusbar on successful load (https).

colors.statusbar.url.warn.fg:
  default: yellow
  type: QssColor
  desc: "Foreground color of the URL in the statusbar when there's a warning."

colors.tabs.bar.bg:
  default: '#555555'
  type: QtColor
  desc: Background color of the tab bar.

colors.tabs.indicator.start:
  default: '#0000aa'
  type: QtColor
  desc: Color gradient start for the tab indicator.

colors.tabs.indicator.stop:
  default: '#00aa00'
  type: QtColor
  desc: Color gradient end for the tab indicator.

colors.tabs.indicator.error:
  default: '#ff0000'
  type: QtColor
  desc: Color for the tab indicator on errors.

colors.tabs.indicator.system:
  default: rgb
  type: ColorSystem
  desc: Color gradient interpolation system for the tab indicator.

colors.tabs.odd.fg:
  default: white
  type: QtColor
  desc: Foreground color of unselected odd tabs.

colors.tabs.odd.bg:
  default: grey
  type: QtColor
  desc: Background color of unselected odd tabs.

colors.tabs.even.fg:
  default: white
  type: QtColor
  desc: Foreground color of unselected even tabs.

colors.tabs.even.bg:
  default: darkgrey
  type: QtColor
  desc: Background color of unselected even tabs.

colors.tabs.selected.odd.fg:
  default: white
  type: QtColor
  desc: Foreground color of selected odd tabs.

colors.tabs.selected.odd.bg:
  default: black
  type: QtColor
  desc: Background color of selected odd tabs.

colors.tabs.selected.even.fg:
  default: white
  type: QtColor
  desc: Foreground color of selected even tabs.

colors.tabs.selected.even.bg:
  default: black
  type: QtColor
  desc: Background color of selected even tabs.

colors.webpage.bg:
  default: white
  type:
    name: QtColor
    none_ok: true
  desc: "Background color for webpages if unset (or empty to use the theme's color)"

## fonts

fonts.monospace:
  default: '"xos4 Terminus", Terminus, Monospace, "DejaVu Sans Mono", Monaco, "Bitstream
    Vera Sans Mono", "Andale Mono", "Courier New", Courier, "Liberation Mono", monospace,
    Fixed, Consolas, Terminal'
  type: Font
  desc: >-
    Default monospace fonts.

    Whenever "monospace" is used in a font setting, it's replaced with the
    fonts listed here.

# emacs: '

fonts.completion.entry:
  default: 8pt monospace
  type: Font
  desc: Font used in the completion widget.

fonts.completion.category:
  default: bold 8pt monospace
  type: Font
  desc: Font used in the completion categories.

fonts.debug_console:
  default: 8pt monospace
  type: QtFont
  desc: Font used for the debugging console.

fonts.downloads:
  default: 8pt monospace
  type: Font
  desc: Font used for the downloadbar.

fonts.hints:
  default: bold 10pt monospace
  type: Font
  desc: Font used for the hints.

fonts.keyhint:
  default: 8pt monospace
  type: Font
  desc: Font used in the keyhint widget.

fonts.messages.error:
  default: 8pt monospace
  type: Font
  desc: Font used for error messages.

fonts.messages.info:
  default: 8pt monospace
  type: Font
  desc: Font used for info messages.

fonts.messages.warning:
  default: 8pt monospace
  type: Font
  desc: Font used for warning messages.

fonts.prompts:
  default: 8pt sans-serif
  type: Font
  desc: Font used for prompts.

fonts.statusbar:
  default: 8pt monospace
  type: Font
  desc: Font used in the statusbar.

fonts.tabs:
  default: 8pt monospace
  type: QtFont
  desc: Font used in the tab bar.

fonts.web.family.standard:
  default: ''
  type:
    name: FontFamily
    none_ok: true
  desc: Font family for standard fonts.

fonts.web.family.fixed:
  default: ''
  type:
    name: FontFamily
    none_ok: true
  desc: Font family for fixed fonts.

fonts.web.family.serif:
  default: ''
  type:
    name: FontFamily
    none_ok: true
  desc: Font family for serif fonts.

fonts.web.family.sans_serif:
  default: ''
  type:
    name: FontFamily
    none_ok: true
  desc: Font family for sans-serif fonts.

fonts.web.family.cursive:
  default: ''
  type:
    name: FontFamily
    none_ok: true
  desc: Font family for cursive fonts.

fonts.web.family.fantasy:
  default: ''
  type:
    name: FontFamily
    none_ok: true
  desc: Font family for fantasy fonts.

# Defaults for web_size_* from WebEngineSettings::initDefaults in
# qtwebengine/src/core/web_engine_settings.cpp and
# QWebSettings::QWebSettings() in
# qtwebkit/Source/WebKit/qt/Api/qwebsettings.cpp

fonts.web.size.default:
  default: 16
  type:
    name: Int
    minval: 1
    maxval: maxint
  desc: The default font size for regular text.

fonts.web.size.default_fixed:
  default: 13
  type:
    name: Int
    minval: 1
    maxval: maxint
  desc: The default font size for fixed-pitch text.

fonts.web.size.minimum:
  default: 0
  type:
    name: Int
    minval: 0
    maxval: maxint
  desc: The hard minimum font size.

fonts.web.size.minimum_logical:
  # This is 0 as default on QtWebKit, and 6 on QtWebEngine - so let's
  # just go for 6 here.
  default: 6
  type:
    name: Int
    minval: 0
    maxval: maxint
  desc: The minimum logical font size that is applied when zooming out.

## keybindings

bindings.key_mappings:
  default:
    <Ctrl-[>: <Escape>
    <Ctrl-6>: <Ctrl-^>
    <Ctrl-M>: <Return>
    <Ctrl-J>: <Return>
    <Shift-Return>: <Return>
    <Enter>: <Return>
    <Shift-Enter>: <Return>
    <Ctrl-Enter>: <Ctrl-Return>
  type:
    name: Dict
    keytype: Key
    valtype: Key
  desc: >-
    This setting can be used to map keys to other keys.

    When the key used as dictionary-key is pressed, the binding for the key used
    as dictionary-value is invoked instead.

    This is useful for global remappings of keys, for example to map Ctrl-[ to
    Escape.

    Note that when a key is bound (via `bindings.default` or
    `bindings.commands`), the mapping is ignored.

bindings.default:
  default:
    normal:
      <Escape>: clear-keychain ;; search ;; fullscreen --leave
      o: set-cmd-text -s :open
      go: set-cmd-text :open {url:pretty}
      O: set-cmd-text -s :open -t
      gO: set-cmd-text :open -t -r {url:pretty}
      xo: set-cmd-text -s :open -b
      xO: set-cmd-text :open -b -r {url:pretty}
      wo: set-cmd-text -s :open -w
      wO: set-cmd-text :open -w {url:pretty}
      /: set-cmd-text /
      ?: set-cmd-text ?
      ":": "set-cmd-text :"
      ga: open -t
      <Ctrl-T>: open -t
      <Ctrl-N>: open -w
      <Ctrl-Shift-N>: open -p
      d: tab-close
      <Ctrl-W>: tab-close
      <Ctrl-Shift-W>: close
      D: tab-close -o
      co: tab-only
      T: tab-focus
      gm: tab-move
      gl: tab-move -
      gr: tab-move +
      J: tab-next
      <Ctrl-PgDown>: tab-next
      K: tab-prev
      <Ctrl-PgUp>: tab-prev
      gC: tab-clone
      r: reload
      <F5>: reload
      R: reload -f
      <Ctrl-F5>: reload -f
      H: back
      <back>: back
      th: back -t
      wh: back -w
      L: forward
      <forward>: forward
      tl: forward -t
      wl: forward -w
      <F11>: fullscreen
      f: hint
      F: hint all tab
      wf: hint all window
      ;b: hint all tab-bg
      ;f: hint all tab-fg
      ;h: hint all hover
      ;i: hint images
      ;I: hint images tab
      ;o: hint links fill :open {hint-url}
      ;O: hint links fill :open -t -r {hint-url}
      ;y: hint links yank
      ;Y: hint links yank-primary
      ;r: hint --rapid links tab-bg
      ;R: hint --rapid links window
      ;d: hint links download
      ;t: hint inputs
      h: scroll left
      j: scroll down
      k: scroll up
      l: scroll right
      u: undo
      <Ctrl-Shift-T>: undo
      gg: scroll-to-perc 0
      G: scroll-to-perc
      n: search-next
      N: search-prev
      i: enter-mode insert
      v: enter-mode caret
      "`": enter-mode set_mark
      "'": enter-mode jump_mark
      yy: yank
      yY: yank -s
      yt: yank title
      yT: yank title -s
      yd: yank domain
      yD: yank domain -s
      yp: yank pretty-url
      yP: yank pretty-url -s
      pp: open -- {clipboard}
      pP: open -- {primary}
      Pp: open -t -- {clipboard}
      PP: open -t -- {primary}
      wp: open -w -- {clipboard}
      wP: open -w -- {primary}
      m: quickmark-save
      b: set-cmd-text -s :quickmark-load
      B: set-cmd-text -s :quickmark-load -t
      wb: set-cmd-text -s :quickmark-load -w
      M: bookmark-add
      gb: set-cmd-text -s :bookmark-load
      gB: set-cmd-text -s :bookmark-load -t
      wB: set-cmd-text -s :bookmark-load -w
      sf: save
      ss: set-cmd-text -s :set
      sl: set-cmd-text -s :set -t
      sk: set-cmd-text -s :bind
      -: zoom-out
      +: zoom-in
      =: zoom
      "[[": navigate prev
      "]]": navigate next
      "{{": navigate prev -t
      "}}": navigate next -t
      gu: navigate up
      gU: navigate up -t
      <Ctrl-A>: navigate increment
      <Ctrl-X>: navigate decrement
      wi: inspector
      gd: download
      ad: download-cancel
      cd: download-clear
      gf: view-source
      gt: set-cmd-text -s :buffer
      <Ctrl-Tab>: tab-focus last
      <Ctrl-^>: tab-focus last
      <Ctrl-V>: enter-mode passthrough
      <Ctrl-Q>: quit
      ZQ: quit
      ZZ: quit --save
      <Ctrl-F>: scroll-page 0 1
      <Ctrl-B>: scroll-page 0 -1
      <Ctrl-D>: scroll-page 0 0.5
      <Ctrl-U>: scroll-page 0 -0.5
      <Alt-1>: tab-focus 1
      g0: tab-focus 1
      g^: tab-focus 1
      <Alt-2>: tab-focus 2
      <Alt-3>: tab-focus 3
      <Alt-4>: tab-focus 4
      <Alt-5>: tab-focus 5
      <Alt-6>: tab-focus 6
      <Alt-7>: tab-focus 7
      <Alt-8>: tab-focus 8
      <Alt-9>: tab-focus -1
      g$: tab-focus -1
      <Ctrl-h>: home
      <Ctrl-s>: stop
      <Ctrl-Alt-p>: print
      Ss: open qute://settings
      Sb: open qute://bookmarks#bookmarks
      Sq: open qute://bookmarks
      Sh: open qute://history
      xx: config-cycle statusbar.hide ;; config-cycle tabs.show always switching
      xt: config-cycle tabs.show always switching
      xb: config-cycle statusbar.hide
      <Return>: follow-selected
      <Ctrl-Return>: follow-selected -t
      .: repeat-command
      <Ctrl-p>: tab-pin
      q: record-macro
      "@": run-macro
    insert:
      <Ctrl-E>: open-editor
      <Shift-Ins>: insert-text {primary}
      <Escape>: leave-mode
    hint:
      <Return>: follow-hint
      <Ctrl-R>: hint --rapid links tab-bg
      <Ctrl-F>: hint links
      <Ctrl-B>: hint all tab-bg
      <Escape>: leave-mode
    passthrough:
      <Ctrl-V>: leave-mode
    command:
      <Ctrl-P>: command-history-prev
      <Ctrl-N>: command-history-next
      <Up>: command-history-prev
      <Down>: command-history-next
      <Shift-Tab>: completion-item-focus prev
      <Tab>: completion-item-focus next
      <Ctrl-Tab>: completion-item-focus next-category
      <Ctrl-Shift-Tab>: completion-item-focus prev-category
      <Ctrl-D>: completion-item-del
      <Shift-Delete>: completion-item-del
      <Return>: command-accept
      <Ctrl-B>: rl-backward-char
      <Ctrl-F>: rl-forward-char
      <Alt-B>: rl-backward-word
      <Alt-F>: rl-forward-word
      <Ctrl-A>: rl-beginning-of-line
      <Ctrl-E>: rl-end-of-line
      <Ctrl-U>: rl-unix-line-discard
      <Ctrl-K>: rl-kill-line
      <Alt-D>: rl-kill-word
      <Ctrl-W>: rl-unix-word-rubout
      <Alt-Backspace>: rl-backward-kill-word
      <Ctrl-Y>: rl-yank
      <Ctrl-?>: rl-delete-char
      <Ctrl-H>: rl-backward-delete-char
      <Escape>: leave-mode
    prompt:
      <Return>: prompt-accept
      y: prompt-accept yes
      n: prompt-accept no
      <Ctrl-X>: prompt-open-download
      <Shift-Tab>: prompt-item-focus prev
      <Up>: prompt-item-focus prev
      <Tab>: prompt-item-focus next
      <Down>: prompt-item-focus next
      <Ctrl-B>: rl-backward-char
      <Ctrl-F>: rl-forward-char
      <Alt-B>: rl-backward-word
      <Alt-F>: rl-forward-word
      <Ctrl-A>: rl-beginning-of-line
      <Ctrl-E>: rl-end-of-line
      <Ctrl-U>: rl-unix-line-discard
      <Ctrl-K>: rl-kill-line
      <Alt-D>: rl-kill-word
      <Ctrl-W>: rl-unix-word-rubout
      <Alt-Backspace>: rl-backward-kill-word
      <Ctrl-Y>: rl-yank
      <Ctrl-?>: rl-delete-char
      <Ctrl-H>: rl-backward-delete-char
      <Escape>: leave-mode
    caret:
      v: toggle-selection
      <Space>: toggle-selection
      <Ctrl-Space>: drop-selection
      c: enter-mode normal
      j: move-to-next-line
      k: move-to-prev-line
      l: move-to-next-char
      h: move-to-prev-char
      e: move-to-end-of-word
      w: move-to-next-word
      b: move-to-prev-word
      "]": move-to-start-of-next-block
      "[": move-to-start-of-prev-block
      "}": move-to-end-of-next-block
      "{": move-to-end-of-prev-block
      "0": move-to-start-of-line
      $: move-to-end-of-line
      gg: move-to-start-of-document
      G: move-to-end-of-document
      Y: yank selection -s
      y: yank selection
      <Return>: yank selection
      H: scroll left
      J: scroll down
      K: scroll up
      L: scroll right
      <Escape>: leave-mode
    register:
      <Escape>: leave-mode
  type:
    name: Dict
    none_ok: true
    keytype: String  # section name
    fixed_keys: ['normal', 'insert', 'hint', 'passthrough', 'command',
                 'prompt', 'caret', 'register']
    valtype:
      name: Dict
      none_ok: true
      keytype: Key
      valtype: Command
  desc: >-
    Default keybindings. If you want to add bindings, modify
    `bindings.commands` instead.

    The main purpose of this setting is that you can set it to an empty dictionary if you
    want to load no default keybindings at all.

    If you want to preserve default bindings (and get new bindings when there is
    an update), use `config.bind()` in `config.py` or the `:bind` command, and
    leave this setting alone.

bindings.commands:
  default: {}
  type:
    name: Dict
    none_ok: true
    keytype: String  # section name
    fixed_keys: ['normal', 'insert', 'hint', 'passthrough', 'command',
                 'prompt', 'caret', 'register']
    valtype:
      name: Dict
      none_ok: true
      keytype: Key
      valtype:
        name: Command
        none_ok: true
  desc: >-
    Keybindings mapping keys to commands in different modes.

    While it's possible to add bindings with this setting, it's recommended to
    use `config.bind()` in `config.py` or the `:bind` command, and leave this
    setting alone.

    This setting is a dictionary containing mode names and dictionaries mapping
    keys to commands:

    `{mode: {key: command}}`

    If you want to map a key to another key, check the `bindings.key_mappings`
    setting instead.

    For special keys (can't be part of a keychain), enclose them in `<`...`>`.
    For modifiers, you can use either `-` or `+` as delimiters, and these names:

      * Control: `Control`, `Ctrl`

      * Meta:    `Meta`, `Windows`, `Mod4`

      * Alt:     `Alt`, `Mod1`

      * Shift:   `Shift`

    For simple keys (no `<>`-signs), a capital letter means the key is pressed
    with Shift. For special keys (with `<>`-signs), you need to explicitly add
    `Shift-` to match a key pressed with shift.

    If you want a binding to do nothing, bind it to the `nop` command.
    If you want a default binding to be passed through to the website, bind it
    to null.

    Note that some commands which are only useful for bindings (but not used
    interactively) are hidden from the command completion. See `:help` for a
    full list of available commands.

    The following modes are available:


    * normal: The default mode, where most commands are invoked.


    * insert: Entered when an input field is focused on a website, or by
      pressing `i` in normal mode. Passes through almost all keypresses to the
      website, but has some bindings like `<Ctrl-e>` to open an external editor.
      Note that single keys can't be bound in this mode.

    * hint: Entered when `f` is pressed to select links with the keyboard. Note
      that single keys can't be bound in this mode.

    * passthrough: Similar to insert mode, but passes through all keypresses
      except `<Escape>` to leave the mode. It might be useful to bind `<Escape>`
      to some other key in this mode if you want to be able to send an Escape
      key to the website as well. Note that single keys can't be bound in this
      mode.

    * command: Entered when pressing the `:` key in order to enter a command.
      Note that single keys can't be bound in this mode.

    * prompt: Entered when there's a prompt to display, like for download
      locations or when invoked from JavaScript.
      +
      You can bind normal keys in this mode, but they will be only active when a
      yes/no-prompt is asked. For other prompt modes, you can only bind special
      keys.

    * caret: Entered when pressing the `v` mode, used to select text using the
      keyboard.

    * register: Entered when qutebrowser is waiting for a register name/key for
      commands like `:set-mark`.<|MERGE_RESOLUTION|>--- conflicted
+++ resolved
@@ -678,7 +678,6 @@
 
     0: no history / -1: unlimited
 
-<<<<<<< HEAD
 completion.delay:
   default: 0
   type:
@@ -692,12 +691,11 @@
     name: Int
     minval: 1
   desc: Minimum amount of characters needed to update completions.
-=======
+
 completion.use_best_match:
   type: Bool
   default: false
   desc: Whether to execute the best-matching command on a partial match.
->>>>>>> c8d41a4f
 
 ## downloads
 
